--- conflicted
+++ resolved
@@ -822,12 +822,9 @@
         plt.ylabel("x2")
         plt.title(f"Samples for Class {args_name}")
         plt.grid()
-<<<<<<< HEAD
         plt.axis('equal')
         plt.savefig(f"{run_name}/conditional_samples_class_{args.class_label}.png")
-=======
         plt.savefig(f"Samples for {args_name}.png")
->>>>>>> c617f805
         
         torch.save(samples, f'{run_name}/conditional_samples_class_{args.class_label}_{args.seed}_{args.n_samples}.pth')
 
